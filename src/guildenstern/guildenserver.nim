from selectors import Selector, newselector, contains, registerTimer, unregister
from nativesockets import SocketHandle, osInvalidSocket, close
export SocketHandle
import locks


const
  MaxCtxHandlers* {.intdefine.} = 100
  RcvTimeOut* {.intdefine.} = 5 # SO_RCVTIMEO, https://linux.die.net/man/7/socket

type
  CtxId* = distinct int

  RequestCallback* = proc(ctx: Ctx) {.nimcall, raises: [].}
  HandlerAssociation* = tuple[port: int, ctxid: CtxId]

  SocketData* = object
    port*: uint16
    socket*: nativesockets.SocketHandle
    ctxid*: CtxId
    customdata*: pointer

  Ctx* {.inheritable, shallow.} = ref object
    gs*: ptr GuildenServer
    socketdata*: ptr SocketData

  SocketCloseCause* = enum
    CloseCalled
    AlreadyClosed
    ClosedbyClient
    ConnectionLost
    TimedOut
    ProtocolViolated
    NetErrored
    Excepted

  HandlerCallback* = proc(gs: ptr GuildenServer, data: ptr SocketData){.nimcall, raises: [].}
  TimerCallback* = proc() {.nimcall, raises: [].}
  ThreadInitializationCallback* = proc() {.nimcall, gcsafe, raises: [].}
  CloseCallback* = proc(ctx: Ctx, cause: SocketCloseCause, msg: string){.gcsafe, nimcall, raises: [].}
  
  GuildenServer* {.inheritable.} = ref object
    multithreading*: bool
    selector*: Selector[SocketData]
    lock*: Lock
    porthandlers*: array[MaxCtxHandlers, HandlerAssociation]
    portcount*: int
    threadinitializer*: ThreadInitializationCallback
    handlercallbacks*: array[0.CtxId .. MaxCtxHandlers.CtxId, HandlerCallback]
    closecallback*: CloseCallback
    nextctxid: int


const
  InvalidCtx* = 0.CtxId
  ServerCtx* = (-1).CtxId
  TimerCtx* = (-2).CtxId
  SignalCtx* = (-3).CtxId

proc `$`*(x: SocketHandle): string {.inline.} = $(x.cint)
proc `$`*(x: CtxId): string {.inline.} = $(x.int)
proc `==`*(x, y: CtxId): bool {.borrow.}

var shuttingdown* = false

proc shutdown*() {.gcsafe, noconv.} =
  {.gcsafe.}: shuttingdown = true

setControlCHook(shutdown)


proc getCtxId(gs: var GuildenServer): CtxId {.gcsafe, nimcall.} =
  if gs.nextctxid == 0:
    gs.nextctxid = 1
    gs.selector = newSelector[SocketData]()
  assert(gs.nextctxid < MaxCtxHandlers, "Cannot create more handlers")
  result = gs.nextctxid.CtxId
  gs.nextctxid += 1


proc registerThreadInitializer*(gs: GuildenServer, callback: ThreadInitializationCallback) =
  gs.threadinitializer = callback


proc registerHandler*(gs: var GuildenServer, callback: HandlerCallback, port: int): CtxId =
  result = gs.getCtxId()
  gs.handlercallbacks[result] = callback
  if port > 0:
    gs.portHandlers[gs.portcount] = (port, result)
    gs.portcount += 1


proc registerTimerhandler*(gs: GuildenServer, callback: TimerCallback, interval: int) =
  if gs.nextctxid == 0:
    gs.nextctxid = 1
    gs.selector = newSelector[SocketData]()
  discard gs.selector.registerTimer(interval, false, SocketData(ctxid: TimerCtx, customdata: cast[pointer](callback)))


proc registerConnectionclosedhandler*(gs: GuildenServer, callback: CloseCallback) =
  gs.closecallback = callback


proc handleRead*(gs: ptr GuildenServer, data: ptr SocketData) =
  assert(gs.handlercallbacks[data.ctxid] != nil, "No ctx registered for CtxId " & $data.ctxid)
  {.gcsafe.}: gs.handlercallbacks[data.ctxid](gs, data)


proc closeSocket*(ctx: Ctx, cause = CloseCalled, msg = "") {.raises: [].} =
<<<<<<< HEAD
  if ctx.socketdata.socket.int == osInvalidSocket.int: return
=======
  if ctx.socketdata.socket.int in [0, osInvalidSocket.int]: return
  when defined(fulldebug): echo "socket ", cause, ": ", ctx.socketdata.socket
>>>>>>> 89f6882f
  # ctx.socketdata is zero'ed during unregister(), so need to save `fd`
  let fd = ctx.socketdata.socket
  try:
    if ctx.gs.closecallback != nil: ctx.gs.closecallback(ctx, cause, msg)
    if ctx.gs.selector.contains(fd): ctx.gs.selector.unregister(fd)
    if cause notin [ClosedbyClient, ConnectionLost]: fd.close()
    ctx.socketdata.socket = osInvalidSocket
  except:
    when defined(fulldebug): echo "close error: ", getCurrentExceptionMsg()


proc internalCloseSocket*(gs: ptr GuildenServer, data: ptr SocketData, cause: SocketCloseCause, msg: string) {.raises: [].} =
  when defined(fulldebug): echo "internally socket ", cause, ": ", data.socket
  try:
    if gs.closecallback != nil:
      var ctx = new Ctx
      ctx.gs = gs
      ctx.socketdata = data
      ctx.gs.closecallback(ctx, cause, msg)
    let fd = data.socket  
    if gs.selector.contains(fd): gs.selector.unregister(fd)
    fd.close()
    data.socket = osInvalidSocket
  except:
    when defined(fulldebug): echo "internal close error: ", getCurrentExceptionMsg()<|MERGE_RESOLUTION|>--- conflicted
+++ resolved
@@ -107,12 +107,8 @@
 
 
 proc closeSocket*(ctx: Ctx, cause = CloseCalled, msg = "") {.raises: [].} =
-<<<<<<< HEAD
-  if ctx.socketdata.socket.int == osInvalidSocket.int: return
-=======
   if ctx.socketdata.socket.int in [0, osInvalidSocket.int]: return
   when defined(fulldebug): echo "socket ", cause, ": ", ctx.socketdata.socket
->>>>>>> 89f6882f
   # ctx.socketdata is zero'ed during unregister(), so need to save `fd`
   let fd = ctx.socketdata.socket
   try:
